from . import exampleDistributions as dists
from .utils import handle_bound
from .container import Container

import numpy as np
from abc import ABC, abstractmethod
from scipy.stats import qmc

"""
Defines the specific problems we want results for.
"""

class Problem(ABC):
    '''
    base class for integration problems

    Attributes
    ----------
    D : int
        dimension of the problem
    lows, highs : np.ndarray
        the lower and upper bound of integration domain
        assumed to be the same for each dimension
    answer : float
        the True solution to int integrand(x) dx

    Methods
    -------
    integrand(X) 
        the function being integrated
        MUST be implemented by subclasses
        input : numpy.ndarray of shape (N, D)
            each row is a sample
        return : numpy.ndarray of shape (N, 1)
            the value of p.pdf(x) * d.pdf(x) at samples in X
    
    rvs(n)
        generate random samples in the integraiton domain 
        input : numpy.ndarray of shape (N, D)
            each row is a sample
        return : numpy.ndarray of shape (N, n)
            the value of p.pdf(x) * d.pdf(x) at samples in X
    '''
    def __init__(self, D, lows, highs):
        """
        Arguments
        ---------
        D : int
            dimension of the problem
        lows, highs : int or float or list or np.ndarray
            the lower and upper bound of integration domain
            assumed to be the same for each dimension
        """
        self.D = D
        self.lows = handle_bound(lows, D, -np.inf)
        self.highs = handle_bound(highs, D, np.inf)
        self.answer = None
        
    @abstractmethod
    def integrand(self, X, *args, **kwargs) -> np.ndarray:
        """
        must be defined, the function being integrated
        
        Argument
        --------
        X : numpy.ndarray
            each row is an input vector

        Return
        ------
        numpy.ndarray
            1-dimensional array of the same length as X
            each entry is f(x_i) where x_i is the ith row of X;
            or 2-dimensional array of shape (N, 1)
        """
        pass

    def __str__(self) -> str:
        return f'Problem(D={self.D}, lows={self.lows}, highs={self.highs})'

<<<<<<< HEAD
class RippleProblem(Problem):
    def __init__(self, D, a=3):
        super().__init__(D, lows=-10., highs=10.)
        self.a = a 
        temp = (1/(1 + 16 * self.a**2))**(self.D/4) * np.cos(self.D*np.arccos(np.sqrt((1/(1 + 16 * self.a**2))))/2)
        self.answer = np.sqrt(2*np.pi)**self.D * (1 + temp)/2

    
    def integrand(self, X) -> np.ndarray:
        """
        Ripple integrand function.

        Parameters
        ----------
        X : numpy.ndarray
            Each row is an input vector.

        Returns
        -------
        numpy.ndarray of shape (N, 1)
            the function value evaluated at X
        """
        norms = np.linalg.norm(X, axis=1)
        f = np.exp(-norms**2/2)*np.cos(self.a*norms**2)**2
        return np.array(f).reshape(-1,1)
    
    
    def __str__(self) -> str:
        return f'Ripple(D={self.D})'


class OscillatoryProblem(Problem):
    def __init__(self, D, u=0, a=None):
        super().__init__(D, lows=0., highs=1.)
        if a == None:
            self.a = 5/np.linspace(1,D,D)
        else:
            self.a = a
        self.u = u
        self.answer = self.compute_answer(a=self.a, u=self.u)

    def compute_answer(self, a, u):
        if len(a) > 1:
            term1 = self.compute_answer(a[:-1], u - 1/4 + a[-1]/(2*np.pi))
            term2 = self.compute_answer(a[:-1], u - 1/4)
            return (term1 - term2)/a[-1]
        else:
            return (np.sin(2*np.pi*u + a[0]) - np.sin(2*np.pi*u))/a[0]


    def integrand(self, X) -> np.ndarray:
        """
        Oscillatory integrand function.

        Parameters
        ----------
        X : numpy.ndarray
            Each row is an input vector.

        Returns
        -------
        numpy.ndarray of shape (N, 1)
            the function value evaluated at X
        """
        dotprods = np.array([np.dot(x,self.a) for x in X])
        f = np.cos(2*np.pi*self.u + dotprods)
        return np.array(f).reshape(-1,1)
    
    
    def __str__(self) -> str:
        return f'Oscillatory(D={self.D})'



class ProductPeakProblem(Problem):
    def __init__(self, D, u=None, a=None):
        super().__init__(D, lows=0., highs=1.)
        if a == None:
            self.a = np.array([1.]*D)
        else:
            self.a = a
        
        if u == None:
            self.u = np.linspace(0.2,0.8,D)
        else:
            self.u = u

        self.answer = np.prod(self.a * (np.arctan(self.a*(1-self.u)) + np.arctan(self.a*self.u)))


    def integrand(self, X) -> np.ndarray:
        """
        Product Peak integrand function.

        Parameters
        ----------
        X : numpy.ndarray
            Each row is an input vector.

        Returns
        -------
        numpy.ndarray of shape (N, 1)
            the function value evaluated at X
        """
        f = [1/np.prod(self.a**(-2) + (x - self.u)**2) for x in X]
        return np.array(f).reshape(-1,1)
    
    
    def __str__(self) -> str:
        return f'ProductPeak(D={self.D})'


class CornerPeakProblem(Problem):
    def __init__(self, D, a=None):
        super().__init__(D, lows=0., highs=1.)
        if a == None:
            self.a = np.array([1.]*D)
        else:
            self.a = a
        
        self.answer = self.compute_answer(a0 = 1, a = self.a)

    def compute_answer(self, a0, a):
        if len(a) == 1:
            return 1/(a0*(a0 + a[0]))
        else:
            term1 = self.compute_answer(a0 = a0, a = a[:-1])
            term2 = self.compute_answer(a0 = a0 + a[-1], a = a[:-1])
            return (term1 - term2)/(a[-1]*len(a))


    def integrand(self, X) -> np.ndarray:
        """
        Corner Peak integrand function.

        Parameters
        ----------
        X : numpy.ndarray
            Each row is an input vector.

        Returns
        -------
        numpy.ndarray of shape (N, 1)
            the function value evaluated at X
        """
        dotprods = np.array([np.dot(x,self.a) for x in X])
        f =(1 + dotprods)**(-self.D-1)
        return np.array(f).reshape(-1,1)
    
    
    def __str__(self) -> str:
        return f'CornerPeak(D={self.D})'


class C0Problem(Problem):
    def __init__(self, D, u=None, a=None):
        super().__init__(D, lows=0., highs=1.)
        if a == None:
            self.a = np.array([1.]*D)
        else:
            self.a = a
        
        if u == None:
            self.u = np.linspace(0.2,0.8,D)
        else:
            self.u = u

        self.answer = np.prod((2 - np.exp(-self.a * self.u) - np.exp(-self.a * (1 - self.u)))/self.a)


    def integrand(self, X) -> np.ndarray:
        """
        C0 integrand function.

        Parameters
        ----------
        X : numpy.ndarray
            Each row is an input vector.

        Returns
        -------
        numpy.ndarray of shape (N, 1)
            the function value evaluated at X
        """
        f = [np.exp(-np.sum(self.a * np.abs(x - self.u))) for x in X]
        return np.array(f).reshape(-1,1)
    
    
    def __str__(self) -> str:
        return f'C0function(D={self.D})'


class DiscontinuousProblem(Problem):
    def __init__(self, D, a=None):
        super().__init__(D, lows=0., highs=1.)

        if a == None:
            self.a = np.array([1.]*D)
        else:
            self.a = a

        self.u1 = 0.3
        self.u2 = 0.5

        if D == 1:
            self.answer = (np.exp(self.a[0] * self.u1) - 1)/self.a[0]
        else:
            term1 = (np.exp(self.a[0] * self.u1) - 1)/self.a[0]
            term2 = (np.exp(self.a[0] * self.u2) - 1)/self.a[1]
            term3 = np.prod((np.exp(self.a[2:]) - 1)/self.a[2:])
            self.answer = term1 * term2 * term3

    def integrand(self, X) -> np.ndarray:
        """
        Discontinuous integrand function.

        Parameters
        ----------
        X : numpy.ndarray
            Each row is an input vector.

        Returns
        -------
        numpy.ndarray of shape (N, 1)
            the function value evaluated at X
        """
        dotprods = np.array([np.dot(x,self.a) for x in X])
        if self.D == 1:
            f = np.array([np.where(x[0] > self.u1, 0, 1) for x in X]) * np.exp(dotprods)
        else:
            f = np.array([np.where((x[0] > self.u1 or x[1] > self.u2), 0, 1) for x in X]) * np.exp(dotprods)

        return f.reshape(-1,1)
    
    def __str__(self) -> str:
        return f'Discontinuous(D={self.D})'
=======
    def handle_input(self, xs) -> np.ndarray:
        """
        Check the shape of xs and 
        change xs to the correct shape (N, D)

        Parameter
        --------
        xs : numpy.ndarray
            the array to be handled

        Return
        numpy.ndarray
            the handled array
        """
        if isinstance(xs, list):
            xs = np.array(xs)
        elif not isinstance(xs, np.ndarray):
            raise TypeError('xs must be either a list or numpy.ndarray')
        
        if xs.ndim == 2 and xs.shape[1] == self.D:
            return xs
        elif xs.ndim == 1 and xs.shape[0] == self.D: # array with one sample
            return xs.reshape(1, -1)
        else:
            raise ValueError('xs must be either two dimensional array of shape (N, D)'
                             'or one dimensional array of shape (D,)')
>>>>>>> d3e72055


class PyramidProblem(Problem):
    def __init__(self, D):
        super().__init__(D, lows=-1.0, highs=1.0)
        self.answer = (2 ** self.D) / (self.D + 1)

    def integrand(self, X) -> np.ndarray:
        """
        Pyramid integrand function.

        Parameters
        ----------
        X : numpy.ndarray
            Each row is an input vector.

        Returns
        -------
        numpy.ndarray
            1-dimensional array of the same length as X.
        """

        ys = 1 - np.max(np.abs(X), axis=1)
        return ys.reshape(-1, 1)
    
    def __str__(self) -> str:
        return f'Pyramid(D={self.D})'


class QuadraticProblem(Problem):
    def __init__(self, D):
        """
        Quadratic function sum x_i^2 
        on [-1.0, 1.0]^D 

        Parameters 
        ----------
        D : int
            dimension 
        """
        super().__init__(D, lows=-1.0, highs=1.0)
        self.answer = self.exact_integral(self.lows, self.highs)

    def integrand(self, X) -> np.ndarray:
        """
        Quadratic integrand function for the sum of squares.

        Parameters
        ----------
        X : numpy.ndarray
            Each row is an input vector.

        Returns
        -------
        numpy.ndarray of shape (N, 1)
            the function value evaluated at X
        """
        xs = self.handle_input(X)
        ys = np.sum(xs**2, axis=1)
        return ys.reshape(-1, 1)

    def exact_integral(self, mins, maxs):
        """
        Calculate the exact integral from mins to maxs for the sum of squares polynomial.

        Parameters
        ----------
        mins : numpy.ndarray
            Lower bounds of the integration.

        maxs : numpy.ndarray
            Upper bounds of the integration.

        Returns
        -------
        float
            The value of the integral.
        """
        D = len(mins)
        integral_sum = 0
        
        for i in range(D):
            term = (maxs[i]**3 - mins[i]**3) / 3
            product = np.prod([maxs[j] - mins[j] for j in range(D) if j != i])
            integral_sum += term * product
        
        return integral_sum

    def __str__(self) -> str:
        return f'QuadraticProblem(D={self.D})'


class ExponentialProductProblem(Problem):
    def __init__(self, D):
        """
        Exponential product 
        on [-1.0, 1.0]^D 

        Parameters 
        ----------
        D : int
            dimension 
        """
        super().__init__(D, lows=-1.0, highs=1.0)
        self.answer = self.exact_integral(self.lows, self.highs)

    def integrand(self, X) -> np.ndarray:
        """
        Exponential product integrand function.

        Parameters
        ----------
        X : numpy.ndarray
            Each row is an input vector.

        Returns
        -------
        numpy.ndarray
            1-dimensional array of the same length as X.
        """
        xs = self.handle_input(X)
        ys = np.prod(np.exp(xs), axis=1)
        return ys.reshape(-1, 1)

    def exact_integral(self, mins, maxs):
        """
        Calculate the exact integral from mins to maxs for the product of exponentials.

        Parameters
        ----------
        mins : numpy.ndarray
            Lower bounds of the integration.

        maxs : numpy.ndarray
            Upper bounds of the integration.

        Returns
        -------
        float
            The value of the integral.
        """
        return np.prod([np.exp(maxs[i]) - np.exp(mins[i]) for i in range(len(mins))])

    def __str__(self) -> str:
        return f'ExponentialProductProblem(D={self.D})'


class BayesProblem(Problem):
    '''
    base class for integration problems, 
    with a prior density p and a likelihood d

    Attributes
    ----------
    D : int
        dimension of the problem
    d : Distribution
        the likelihood function in integral
    lows, highs : float or list or np.array
        the lower and upper bound of integration domain
        must have length D
    p : Distribution, optional
        the density function in integral
    answer : float
            the True solution to int p.pdf(x) * d.pdf(x) dx
            integrated over [lows, highs]

    Methods
    -------
    pdf(X)
        input : numpy.ndarray of shape (N, D)
            each row is a sample
        return : numpy.ndarray of shape (N, 1)
            the value of p.pdf(x) * d.pdf(x) at samples in X
    '''
    def __init__(self, D: int,
                 d: dists.Distribution, 
                 lows, highs):
        """
        Parameters
        ----------
        D : int
            dimension of the problem
        d : Distribution
            the likelihood function in integral
        lows, highs : float or list or np.array
            the lower and upper bound of integration domain
            must have length D
        """
        super().__init__(D, lows, highs)
        self.d = d
        self.p = None

    def integrand(self, X):
        # check dimensions of X
        xs = self.handle_input(X)

        if self.p: # Combined pdf ie d(x) * p(x)
            return self.d.pdf(xs) * self.p.pdf(xs)
        else: # when p is not defined, simply use d
            return self.d.pdf(xs)

    def rvs(self, n):
        """
        Generate random samples from the likelihood distribution

        Argument
        --------
        n : int 
            number of samples

        Return
        ------
        np.ndarray of shape (n, self.D)
            samples from the distribution
        """
        return self.d.rvs(n)

class SimpleGaussian(BayesProblem):
    """
    Attributes
    ----------
    d : Distribution
        Likelihood, N(0, 1/(10*sqrt(2)))
    p : Distribution
        prior, U([-1, 1]^D)
    D : int
        dimension of the problem
    lows, highs : numpy.ndarray
        the lower and upper bound of integration domain,
        from -1.0 to 1.0 in each dimension
    answer : float
        1 / (2.0**self.D)
    """

    def __init__(self, D):
        """
        Parameter
        ----------
        D : int
            dimension of the problem
        """
        super().__init__(D, d=dists.MultivariateNormal(
            D=D, mean=[0.0] * D, cov=1 / 200), 
            lows = -1.0, highs= 1.0)
        
        self.p = dists.Uniform(
            D=D, low=self.lows, high=self.highs)
        # Truth
        self.answer = 1 / (2.0**D)

    def __str__(self) -> str:
        return f'SimpleGaussian(D={self.D})'

class Gaussian(BayesProblem):
    """
    Integration of general Gaussian pdf on rectangular bounds

    Arguments
    ---------
    D : int
        Dimension of the problem
    d : Distribution
        Multivariate Gaussian with 
          mean mu and covariance Sigma
    mu : numpy.ndarray
        Mean vector
    Sigma : numpy.ndarray
        Covariance matrix
    lows, highs : numpy.ndarray
        Bounds of the integration domain
    answer : float
        The true solution
    """

    def __init__(self, D, mu=None, Sigma=None, lows=None, highs=None):
        """
        Parameters
        ----------
        D : int
            Dimension of the problem
        mu, lows, highs : number or list or numpy.ndarray, optional
            if a number given, used for each dimension
            if list or array given, must have length D
            mu defaults to 0
            lows and highs defaults to +- np.inf 
        Sigma : number of numpy.ndarray
            if a number given, covariance set to Sigma * I
            if array given, must have shape (D, D)
            Sigma defaults to I
        """
        # Value checks
        self.mu = handle_bound(mu, D, 0)
        self.Sigma = Gaussian._handle_Sigma(Sigma, D)

        super().__init__(D, d = dists.MultivariateNormal(
            D=D, mean=self.mu, cov=self.Sigma), 
            lows=lows, highs=highs)

        self.answer = self._integrate(self.lows, self.highs)
        
    @staticmethod
    def _handle_Sigma(value, D):
        if value is None:
            return np.eye(D)
        elif isinstance(value, (int, float)):
            return value * np.eye(D)
        elif isinstance(value, np.ndarray) and value.shape == (D, D):
            return value
        else:
            raise ValueError(
                "value must be a number, or numpy.ndarray"
                f"with shape ({D}, {D}) when given as a list or numpy.ndarray"
            )

    def _integrate(self, lows, highs, num_samples=8192):
        """
        Calculate the integral of the Gaussian pdf over the 
        hyper-rectangular bounds defined by lows and highs.
        
        Returns
        -------
        float
            The integral of the Gaussian pdf over the specified bounds.
        """
        # fetch to multivariate Gaussian object
        rv = self.d.d
        
        # Number of dimensions
        dim = len(lows)
        
        # Generate QMC samples within the unit hypercube
        sampler = qmc.Sobol(d=dim, scramble=True)
        unit_samples = sampler.random(num_samples)
        
        # Scale samples to fit within the specified bounds
        samples = qmc.scale(unit_samples, lows, highs)
        
        # Evaluate the Gaussian PDF at the QMC sample points
        pdf_values = rv.pdf(samples)
        
        # Calculate the volume of the hyper-rectangle
        volume = np.prod(highs - lows)
        
        # Estimate the integral using the average of the PDF values scaled by the volume
        integral_value = np.mean(pdf_values) * volume
        
        return integral_value
    
    def __str__(self) -> str:
        return f'Gaussian(D={self.D}, mean={self.mu}, cov={self.Sigma})'

class Camel(BayesProblem):
    """
    Attributes
    ----------
    d : Distribution
        Likelihood: mixture of Two Gaussians 
          centred at 1/3 and 2/3 along unit diagonal. cov = 1/200.
    p : Distribution
        Prior: U([-0.5, 1.5]^D)
    D : int
        dimension of the problem
    lows, highs : numpy.ndarray
        the lower and upper bound of integration domain,
        from -0.5 to 1.5 in each dimension
    answer : float
        1 / (2.0**self.D)
    """

    def __init__(self, D):
        """
        Parameter
        ---------
        D : int
            dimension of the problem
        """
        super().__init__(D, dists.Camel(D), 
                         lows=-0.5, highs=1.5)
        
        self.p = dists.Uniform(
            D=D, low=self.lows, high=self.highs)
        self.answer = 1 / (2.0**D)

    def __str__(self) -> str:
        return f'Camel(D={self.D})'


class QuadCamel(BayesProblem):
    """
    A challenging problem with more modes, more spread out, than those in
    Camel.

    Attributes
    ----------
    d : Distribution
        Likelihood: mixture of 4 Gaussians 
          2,4,6,8 units along diagonal. cov = 1/200.
    p : Distribution
        Prior: U([0, 10]^D)
    D : int
        dimension of the problem
    lows, highs : numpy.ndarray
        the lower and upper bound of integration domain,
        from 0 to 10 in each dimension
    answer : float
        1 / (10.0**D)
    """

    def __init__(self, D):
        super().__init__(D, d = dists.QuadCamel(D),
                         lows = 0.0, highs=10.0)
        
        self.p = dists.Uniform(
            D=D, low=self.lows, high=self.highs)
        self.answer = 1 / (10.0**D)

    def __str__(self) -> str:
        return f'QuadCamel(D={self.D})'<|MERGE_RESOLUTION|>--- conflicted
+++ resolved
@@ -77,8 +77,34 @@
 
     def __str__(self) -> str:
         return f'Problem(D={self.D}, lows={self.lows}, highs={self.highs})'
-
-<<<<<<< HEAD
+    
+    def handle_input(self, xs) -> np.ndarray:
+        """
+        Check the shape of xs and 
+        change xs to the correct shape (N, D)
+
+        Parameter
+        --------
+        xs : numpy.ndarray
+            the array to be handled
+
+        Return
+        numpy.ndarray
+            the handled array
+        """
+        if isinstance(xs, list):
+            xs = np.array(xs)
+        elif not isinstance(xs, np.ndarray):
+            raise TypeError('xs must be either a list or numpy.ndarray')
+        
+        if xs.ndim == 2 and xs.shape[1] == self.D:
+            return xs
+        elif xs.ndim == 1 and xs.shape[0] == self.D: # array with one sample
+            return xs.reshape(1, -1)
+        else:
+            raise ValueError('xs must be either two dimensional array of shape (N, D)'
+                             'or one dimensional array of shape (D,)')
+
 class RippleProblem(Problem):
     def __init__(self, D, a=3):
         super().__init__(D, lows=-10., highs=10.)
@@ -315,7 +341,7 @@
     
     def __str__(self) -> str:
         return f'Discontinuous(D={self.D})'
-=======
+
     def handle_input(self, xs) -> np.ndarray:
         """
         Check the shape of xs and 
@@ -342,7 +368,6 @@
         else:
             raise ValueError('xs must be either two dimensional array of shape (N, D)'
                              'or one dimensional array of shape (D,)')
->>>>>>> d3e72055
 
 
 class PyramidProblem(Problem):
